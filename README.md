# Node.js & JavaScript SDK for Bybit REST API, WebSocket API & WebSocket Events

[![Build & Test](https://github.com/tiagosiebler/bybit-api/actions/workflows/e2etest.yml/badge.svg?branch=master)](https://github.com/tiagosiebler/bybit-api/actions/workflows/e2etest.yml)
[![npm version](https://img.shields.io/npm/v/bybit-api)][1]
[![npm size](https://img.shields.io/bundlephobia/min/bybit-api/latest)][1]
[![npm downloads](https://img.shields.io/npm/dt/bybit-api)][1]
[![last commit](https://img.shields.io/github/last-commit/tiagosiebler/bybit-api)][1]
[![CodeFactor](https://www.codefactor.io/repository/github/tiagosiebler/bybit-api/badge)](https://www.codefactor.io/repository/github/tiagosiebler/bybit-api)
[![Telegram](https://img.shields.io/badge/chat-on%20telegram-blue.svg)](https://t.me/nodetraders)

<p align="center">
  <a href="https://www.npmjs.com/package/bybit-api">
    <picture>
      <source media="(prefers-color-scheme: dark)" srcset="https://github.com/tiagosiebler/bybit-api/blob/master/docs/images/logoDarkMode2.svg?raw=true#gh-dark-mode-only">
      <img alt="SDK Logo" src="https://github.com/tiagosiebler/bybit-api/blob/master/docs/images/logoBrightMode2.svg?raw=true#gh-light-mode-only">
    </picture>
  </a>
</p>

[1]: https://www.npmjs.com/package/bybit-api

Professional Node.js, JavaScript & TypeScript SDK for the Bybit REST APIs, WebSocket APIs & WebSocket Events:

- Complete integration with all Bybit REST APIs & WebSockets, including the WebSocket API.
- Actively maintained with a modern, promise-driven interface.
<<<<<<< HEAD
- Automatic support for HMAC & RSA authentication. 
=======
- Exclusive benefits with this Node.js, JavaScript & TypeScript SDK for Bybit:
  - Higher API rate limits with this SDK than the highest VIP tier!
    - All qualified API requests made with this SDK are automatically subject to significantly higher rate limits.
    - Rate limits are raised to 400 requests per second, higher than the highest VIP tier.
    - No action required. This is automatic for any API calls made with this SDK, for any user.
    - Read more in the announcement: [here](https://github.com/tiagosiebler/bybit-api/issues/458).
  - Lower minimum order notional value with this SDK!*
    - Place orders with a notional value as low as $1.
    - Lower than the default minimum notional order value $5.
    - *Note: the lower min notional requirement is an undocumented benefit that may end at any time.
>>>>>>> b3f0a953
- TypeScript support (thorough type declarations for most API requests & responses, including WS API).
- JavaScript support (TypeScript not required but definitely recommended).
- Thorough & automatic end-to-end tests making real API calls & WebSocket connections, validating any changes before they reach npm.
- Proxy support via axios integration.
- Robust WebSocket consumer integration with configurable heartbeats & automatic reconnect then resubscribe workflows.
  - Event driven messaging
  - Smart WebSocket persistence
    - Automatically handle silent websocket disconnections through timed heartbeats, including the scheduled 24hr disconnect.
    - Automatically handle authentication.
    - Emit `reconnected` event when dropped connection is restored.
- WebSocket API integration, with two design patterns to choose from:
  1. Asynchronous **promise**-driven responses:
      - Make requests like a REST API, using the WebSocket API. No need to subscribe to asynchronous events.
      - Import the `WebsocketAPIClient` and use it like the REST API client. Call functions and await responses.
        - See example for more details: [examples/ws-api-client.ts](./examples/ws-api-client.ts).
      - Prefer something more raw? Use the `sendWSAPIRequest(...)` method and await responses
        - See example for more details: [examples/ws-api-raw-promises.ts](./examples/ws-api-raw-promises.ts)
  2. Asynchronous **event**-driven responses:
      - Subscribe to `response` and `error` events from WebsocketClient's event emitter.
      - Send commands with the `sendWSAPIRequest(...)` method.
      - Responses to commands will arrive via the `response` and `error` events emitted by the client.
      - See example for more details: [examples/ws-api-raw-events.ts](./examples/ws-api-raw-events.ts)
- Active community support & collaboration in telegram: [Node.js Algo Traders](https://t.me/nodetraders).

# Table of Contents

## Overview
- [Installation](#installation)
- [Issues & Discussion](#issues--discussion)
- [Related Projects](#related-projects)
- [Documentation](#documentation)
- [Examples](#examples)

## REST API Examples
- [API Clients](#api-clients)
- [REST API Usage](#rest-api-usage)

## WebSocket Integration & Examples
- [WebSockets](#websockets)
- [WebSocket Subscriptions - Consuming Events](#websocket-subscriptions---consuming-events)
- [Websocket API - Sending Orders via WebSockets](#websocket-api---sending-orders-via-websockets)
- [Consumer Load Balancing](#balancing-load-across-multiple-connections)

## Additional Features
- [Logging](#logging)
  - [Customise Logging](#customise-logging)
  - [Debug HTTP Requests](#debug-http-requests)
- [Browser Usage](#browser-usage)
  - [Import](#import)
  - [Webpack](#webpack)
- [Use with LLMs & AI](#use-with-llms--ai)

## Contributing
- [Contributions & Thanks](#contributions--thanks)

------

## Installation

`npm install --save bybit-api`

## Issues & Discussion

- Issues? Check the [issues tab](https://github.com/tiagosiebler/bybit-api/issues).
- Discuss & collaborate with other node devs? Join our [Node.js Algo Traders](https://t.me/nodetraders) engineering community on telegram.
- Follow our announcement channel for real-time updates on [X/Twitter](https://x.com/sieblyio)

<!-- template_related_projects -->

## Related projects

Check out my related JavaScript/TypeScript/Node.js projects:

- Try my REST API & WebSocket SDKs:
  - [Bybit-api Node.js SDK](https://www.npmjs.com/package/bybit-api)
  - [Okx-api Node.js SDK](https://www.npmjs.com/package/okx-api)
  - [Binance Node.js SDK](https://www.npmjs.com/package/binance)
  - [Gateio-api Node.js SDK](https://www.npmjs.com/package/gateio-api)
  - [Bitget-api Node.js SDK](https://www.npmjs.com/package/bitget-api)
  - [Kucoin-api Node.js SDK](https://www.npmjs.com/package/kucoin-api)
  - [Coinbase-api Node.js SDK](https://www.npmjs.com/package/coinbase-api)
  - [Bitmart-api Node.js SDK](https://www.npmjs.com/package/bitmart-api)
- Try my misc utilities:
  - [OrderBooks Node.js](https://www.npmjs.com/package/orderbooks)
  - [Crypto Exchange Account State Cache](https://www.npmjs.com/package/accountstate)
- Check out my examples:
  - [awesome-crypto-examples Node.js](https://github.com/tiagosiebler/awesome-crypto-examples)
  <!-- template_related_projects_end -->

## Documentation

Most methods accept JS objects. These can be populated using parameters specified by Bybit's API documentation, or check the type definition in each class within the github repository (see table below for convenient links to each class). TypeScript is definitely recommended, but not required.

- [Bybit API Docs](https://bybit-exchange.github.io/docs/v5/intro)
- [REST Endpoint Function List](./docs/endpointFunctionList.md)
- [TSDoc Documentation (generated using typedoc via npm module)](https://tsdocs.dev/docs/bybit-api)

## Structure

The SDK is written in TypeScript, but fully compatible with both TypeScript and pure JavaScript projects. A pure JavaScript version can be built using `npm run build`. The output of the `build` command is the version published to npm, packaged as a JavaScript module (with types available for you TypeScript users).


- [src](./src) - the complete SDK written in TypeScript.
- [lib](./lib) - the JavaScript version of the project (built from TypeScript) that is published to npm. This should not be edited directly, as it will be overwritten with each release.
- [examples](./examples) - examples & demonstrations. Contributions are welcome!
- [test](./test) - automated end-to-end tests that run before every release, making real API calls.

---

## Examples

Examples for using each client can be found in:

- the [examples](./examples) folder.
- the [awesome-crypto-examples](https://github.com/tiagosiebler/awesome-crypto-examples) repository.

If you're missing an example, you're welcome to request one. Priority will be given to [github sponsors](https://github.com/sponsors/tiagosiebler).

## API Clients

You should be using the V5 APIs. If you aren't, you should upgrade your project to use the V5 APIs as soon as possible. Bybit used to have several API groups (originally one per product), but the V5 API is currently the latest standard.

Refer to the [V5 interface mapping page](https://bybit-exchange.github.io/docs/v5/intro#v5-and-v3-interface-mapping-list) for more information on which V5 endpoints can be used instead of previous V3 endpoints. To learn more about the V5 API, please read the [V5 upgrade guideline](https://bybit-exchange.github.io/docs/v5/upgrade-guide).

Here are the available REST clients and the corresponding API groups described in the documentation:

|                         Class                          |                                                                                                      Description                       |
| :----------------------------------------------------: | :------------------------------------------------------------------------------------------------------------------------------------: |
|                     [ **V5 API** ]                     | The new unified V5 APIs (successor to previously fragmented APIs for all API groups).                                                  |
|         [RestClientV5](src/rest-client-v5.ts)          |   Unified V5 all-in-one REST client for all [V5 REST APIs](https://bybit-exchange.github.io/docs/v5/intro)                             |
|       [WebsocketClient](src/websocket-client.ts)       |   All WebSocket features (Public & Private consumers for all API categories & the WebSocket API)                                       |
|    [WebsocketAPIClient](src/websocket-api-client.ts)   |   Use the WebSocket API like a REST API. Call functions and await responses, powered by WebSockets.                                    |


## REST API Usage

Create API credentials on Bybit's website:

- [Livenet](https://bybit.com/app/user/api-management?affiliate_id=9410&language=en-US&group_id=0&group_type=1)
- [Testnet](https://testnet.bybit.com/app/user/api-management)


The following is a minimal example for using the REST clients included with this SDK. For more detailed examples, refer to the [examples](./examples/) folder in the repository on GitHub:

```typescript
const { RestClientV5 } = require('bybit-api');
// or
// import { RestClientV5 } from 'bybit-api';

const restClientOptions = {
  /** supports HMAC & RSA API keys - automatically detected */
  /** Your API key */
  key: 'apiKeyHere',

  /** Your API secret */
  secret: 'apiSecretHere',

  /** Set to `true` to connect to testnet. Uses the live environment by default. */
  // testnet: true,

  /**
   * Set to `true` to use Bybit's V5 demo trading:
   * https://bybit-exchange.github.io/docs/v5/demo
   *
   * Note: to use demo trading, you should have `testnet` disabled.
   *
   * You can find a detailed demoTrading example in the examples folder on GitHub.
   */
  // demoTrading: true,

  /** Override the max size of the request window (in ms) */
  // recv_window: 5000, // 5000 = 5 seconds

  /**
   * Enable keep alive for REST API requests (via axios).
   * See: https://github.com/tiagosiebler/bybit-api/issues/368
   */
  // keepAlive: true,

  /**
   * When using HTTP KeepAlive, how often to send TCP KeepAlive packets over
   * sockets being kept alive. Only relevant if keepAlive is set to true.
   * Default: 1000 (defaults comes from https agent)
   */
  // keepAliveMsecs: 1000, // 1000 = 1 second

  /**
   * Optionally override API domain used:
   * apiRegion: 'default' | 'bytick' | 'NL' | 'HK' | 'TK',
   **/

  // apiRegion: 'bytick',

  /** Default: false. Enable to parse/include per-API/endpoint rate limits in responses. */
  // parseAPIRateLimits: true,

  /**
   * Allows you to provide a custom "signMessage" function,
   * e.g. to use node crypto's much faster createHmac method
   *
   * Look at examples/fasterHmacSign.ts for a demonstration:
   */
  // customSignMessageFn: (message: string, secret: string) => Promise<string>;
};

const API_KEY = 'xxx';
const API_SECRET = 'yyy';

const client = new RestClientV5({
  key: API_KEY,
  secret: API_SECRET,
  // demoTrading: true,

  // Optional: enable to try parsing rate limit values from responses
  // parseAPIRateLimits: true
},
  // requestLibraryOptions
);

// For public-only API calls, simply don't provide a key & secret or set them to undefined
// const client = new RestClientV5();

client.getAccountInfo()
  .then(result => {
    console.log("getAccountInfo result: ", result);
  })
  .catch(err => {
    console.error("getAccountInfo error: ", err);
  });

client.getOrderbook({ category: 'linear', symbol: 'BTCUSDT' })
  .then(result => {
    console.log("getOrderBook result: ", result);
  })
  .catch(err => {
    console.error("getOrderBook error: ", err);
  });
```

---

## WebSockets

The WebsocketClient will automatically use the latest V5 WebSocket endpoints by default. To use a different endpoint, use the `market` parameter. Except for the WebSocket API - this can be accessed without any special configuration.

## WebSocket Subscriptions - Consuming events

Here's a minimal example for using the websocket client. For more complete examples, look into the ws-\* examples in the [examples](./examples/) folder in the repo on GitHub.

```javascript
const { WebsocketClient } = require('bybit-api');
// or
// import { WebsocketClient } from 'bybit-api';

const API_KEY = 'xxx';
const PRIVATE_KEY = 'yyy';

const wsConfig = {
  /**
   * API credentials are optional. They are only required if you plan on using
   * any account-specific topics or the WS API
   * supports HMAC & RSA API keys - automatically detected
   */
  key: 'yourAPIKeyHere',
  secret: 'yourAPISecretHere',

  /*
    The following parameters are optional:
  */

  /**
   * Set to `true` to connect to Bybit's testnet environment.
   * - If demo trading, `testnet` should be set to false!
   * - If testing a strategy, use demo trading instead. Testnet market
   * data is very different from real market conditions.
   */
  // testnet: true

  /**
   * Set to `true` to connect to Bybit's V5 demo trading:
   * https://bybit-exchange.github.io/docs/v5/demo
   *
   * Refer to the examples folder on GitHub for a more detailed demonstration.
   */
  // demoTrading: true,

  // recv window size for websocket authentication (higher latency connections
  // (VPN) can cause authentication to fail if the recv window is too small)
  // recvWindow: 5000,

  /** How often to check if the connection is alive (in ms) */
  // pingInterval: 10000,

  /**
   * How long to wait (in ms) for a pong (heartbeat reply) before assuming the
   * connection is dead
   */
  // pongTimeout: 1000,

  /** Delay in milliseconds before respawning the connection */
  // reconnectTimeout: 500,

  // override which URL to use for websocket connections
  // wsUrl: 'wss://stream.bytick.com/realtime'

  /**
   * Allows you to provide a custom "signMessage" function, e.g. to use node's
   * much faster createHmac method
   *
   * Look at examples/fasterHmacSign.ts for a demonstration:
   */
  // customSignMessageFn: (message: string, secret: string) => Promise<string>;
};

const ws = new WebsocketClient(wsConfig);

// (v5) subscribe to multiple topics at once
ws.subscribeV5(['orderbook.50.BTCUSDT', 'orderbook.50.ETHUSDT'], 'linear');

// Or one at a time
ws.subscribeV5('kline.5.BTCUSDT', 'linear');
ws.subscribeV5('kline.5.ETHUSDT', 'linear');

// Private/public topics can be used in the same WS client instance, even for
// different API groups (linear, options, spot, etc)
ws.subscribeV5('position', 'linear');
ws.subscribeV5('publicTrade.BTC', 'option');

/**
 * The Websocket Client will automatically manage all connectivity & authentication for you.
 *
 * If a network issue occurs, it will automatically:
 * - detect it,
 * - remove the dead connection,
 * - replace it with a new one,
 * - resubscribe to everything you were subscribed to.
 *
 * When this happens, you will see the "reconnected" event.
 */

// Listen to events coming from websockets. This is the primary data source
ws.on('update', (data) => {
  console.log('data received', JSON.stringify(data, null, 2));
});

// Optional: Listen to websocket connection open event
// (automatic after subscribing to one or more topics)
ws.on('open', ({ wsKey, event }) => {
  console.log('connection open for websocket with ID: ', wsKey);
});

// Optional: Listen to responses to websocket queries
// (e.g. the response after subscribing to a topic)
ws.on('response', (response) => {
  console.log('response', response);
});

// Optional: Listen to connection close event.
// Unexpected connection closes are automatically reconnected.
ws.on('close', () => {
  console.log('connection closed');
});

// Listen to raw error events. Recommended.
ws.on('exception', (err) => {
  console.error('exception', err);
});

ws.on('reconnect', ({ wsKey }) => {
  console.log('ws automatically reconnecting.... ', wsKey);
});

ws.on('reconnected', (data) => {
  console.log('ws has reconnected ', data?.wsKey);
});
```

## Websocket API - Sending orders via WebSockets

Bybit supports sending, amending and cancelling orders over a WebSocket connection. The [WebsocketClient](./src/WebsocketClient.ts) fully supports Bybit's WebSocket API via the `sendWSAPIRequest(...)` method. There is also a dedicated [WebsocketAPIClient](./src/websocket-api-client.ts), built over the WSClient's sendWSAPIRequest mechanism for a simpler experience.

Links for reference:
- [Bybit WebSocket API Documentation](https://bybit-exchange.github.io/docs/v5/websocket/trade/guideline)
- [WebsocketAPIClient example, use the Websocket API like a REST API](./examples/ws-api-client.ts)
- [Raw Asynchronous Websocket API Node.js/TypeScript/JavaScript example](./examples/ws-api-raw-promises.ts)

Note: as of January 2025, the demo trading environment does not support the WebSocket API.

There are two ways to use the WS API, depending on individual preference:
1. event-driven:
    - send requests via `client.sendWSAPIRequest(wsKey, operation, params)`, fire and forget
    - handle async replies via event handlers on `client.on('exception', cb)` and `client.on('response', cb)`
    - See example for more details: [examples/ws-api-raw-events.ts](./examples/ws-api-raw-events.ts)
2. promise-driven:
    - import the `WebsocketAPIClient` and use it much like a REST API.
    - make an instance & call the Websocket API with a function.
    - await responses, much like a REST API.
    - use try/catch blocks to handle promise rejections
    - See example for more details: [examples/ws-api-client.ts](./examples/ws-api-client.ts)

The below example demonstrates the promise-driven approach, which behaves similar to a REST API. The WebSocket API even accepts the same parameters as the corresponding REST API endpoints, so this approach should be compatible with existing REST implementations.

Connectivity, authentication and connecting requests & responses to promises - these are all handled automatically without additional configuration by the WebsocketClient. The WebsocketAPIClient is a wrapper built on top of this, providing dedicated methods for every available Websocket API command. Each method has fully typed requests & responses. Benefit from the capabilities of the WebSocket API without the complexity of managing asynchronous messaging over WebSockets.

```javascript
const { WS_KEY_MAP, WebsocketAPIClient } = require('bybit-api');

// or
// import { WS_KEY_MAP, WebsocketAPIClient } from 'bybit-api';

// Create an instance of the WebsocketAPIClient. This is built on
// top of the WebsocketClient and will automatically handle WebSocket
// persistence and authentication for you.
// supports HMAC & RSA API keys - automatically detected
const wsClient = new WebsocketAPIClient(
  {
    key: 'yourApiKeyHere',
    secret: 'yourApiSecretHere',

    // Whether to use the testnet environment.
    // Create testnet API keys here: https://testnet.bybit.com/app/user/api-management
    // testnet: true,

    // Whether to use the livenet demo trading environment
    // Note: As of Jan 2025, demo trading only supports consuming events, it does
    // NOT support the WS API.
    // demoTrading: false,

    // If you want your own event handlers instead of the default ones with logs,
    // disable this setting and see ws-api-client example for more details.
    // attachEventListeners: false
  }
);

// This example is wrapped in an async function, so "await" can be used
async function main() {
  /**
   * Optional. Can be used to prepare a connection before sending
   * commands (e.g. as part of your startup process).
   *
   * This is not necessary and will happen automatically when
   * sending a command, if you aren't connected/authenticated yet.
   */
  // await wsClient.getWSClient().connectWSAPI();

  try {
    console.log('Step 1: Create an order');
    const response = await wsClient.submitNewOrder({
      category: 'linear',
      symbol: 'BTCUSDT',
      orderType: 'Limit',
      qty: '0.001',
      side: 'Buy',
      price: '50000',
    });
    console.log('submitNewOrder response: ', response);
  } catch (e) {
    console.log('submitNewOrder error: ', e);
  }

  try {
    console.log('Step 2: Amend an order');
    const response = await wsClient.amendOrder({
      category: 'linear',
      symbol: 'BTCUSDT',
      orderId: 'b4b9e205-793c-4777-8112-0bf3c2d26b6e',
      qty: '0.001',
      price: '60000',
    });
    console.log('amendOrder response: ', response);
  } catch (e) {
    console.log('amendOrder error: ', e);
  }

  try {
    console.log('Step 3: Cancel an order');
    const response = await wsClient.cancelOrder({
      category: 'linear',
      symbol: 'BTCUSDT',
      orderId: 'b4b9e205-793c-4777-8112-0bf3c2d26b6e',
    });
    console.log('cancelOrder response: ', response);
  } catch (e) {
    console.log('cancelOrder error: ', e);
  }
}

// Start executing the example workflow
main();

```

---

### Balancing load across multiple connections

The WebsocketClient will automatically prepare one connection per API group, for all topics in that API group. Any topics that you subscribe to on that WebSocket client will automatically be added to the same connection.

To spread your subscribed topics over multiple connections, e.g. to reduce the throughput of an individual connectionk, you can make one instance of the WebsocketClient per connection group.

```typescript
const wsClientGroup1 = new WebsocketClient();
const wsClientGroup2 = new WebsocketClient();

// Attach event listeners to each WS Client
// Divide your desired topics into separate groups
```

Important: do not subscribe to the same topics on both clients or you will receive duplicate messages (once per WS client).

---

## Logging

### Customise logging

Pass a custom logger (or mutate the imported DefaultLogger class) which supports the log methods `trace`, `info` and `error`, or override methods from the default logger as desired, as in the example below:

```javascript
const { WebsocketClient, DefaultLogger } = require('bybit-api');

// Enable all logging on the trace level (disabled by default)
const customLogger = {
  ...DefaultLogger,
  trace: (...params) => console.log('trace', ...params),
};

const wsClient = new WebsocketClient({ key: 'xxx', secret: 'yyy' }, customLogger);
```

### Debug HTTP requests

In rare situations, you may want to see the raw HTTP requets being built as well as the API response. These can be enabled by setting the `BYBITTRACE` env var to `true`.

## Browser Usage

### Import

This is the "modern" way, allowing the package to be directly imported into frontend projects with full typescript support.

1. Install these dependencies
   ```sh
   npm install stream-browserify
   ```
2. Add this to your `tsconfig.json`
   ```json
   {
     "compilerOptions": {
       "paths": {
         "stream": [
           "./node_modules/stream-browserify"
         ]
   }
   ```
3. Declare this in the global context of your application (ex: in polyfills for angular)
   ```js
   (window as any).global = window;
   ```

### Webpack

This is the "old" way of using this package on webpages. This will build a minified js bundle that can be pulled in using a script tag on a website.

Build a bundle using webpack:

- `npm install`
- `npm build`
- `npm pack`

The bundle can be found in `dist/`. Altough usage should be largely consistent, smaller differences will exist. Documentation is still TODO - contributions welcome.

## Use with LLMs & AI

This package is designed to be used with LLMs & AI. If you want to insert this package directly into an LLM for faster usage, you can use the `llms.txt` file in the root of this repository.

This file contains AI optimised structure of all the functions in this package, and their parameters for easier use with any learning models or artificial intelligence.

---

<!-- template_contributions -->

### Contributions & Thanks

Have my projects helped you? Share the love, there are many ways you can show your thanks:

- Star & share my projects.
- Are my projects useful? Sponsor me on Github and support my effort to maintain & improve them: https://github.com/sponsors/tiagosiebler
- Have an interesting project? Get in touch & invite me to it.
- Or buy me all the coffee:
  - ETH(ERC20): `0xA3Bda8BecaB4DCdA539Dc16F9C54a592553Be06C` <!-- metamask -->

<!-- template_contributions_end -->

### Contributions & Pull Requests

Contributions are encouraged, I will review any incoming pull requests. See the issues tab for todo items.

<!-- template_star_history -->

## Star History

[![Star History Chart](https://api.star-history.com/svg?repos=tiagosiebler/bybit-api,tiagosiebler/okx-api,tiagosiebler/binance,tiagosiebler/bitget-api,tiagosiebler/bitmart-api,tiagosiebler/gateio-api,tiagosiebler/kucoin-api,tiagosiebler/coinbase-api,tiagosiebler/orderbooks,tiagosiebler/accountstate,tiagosiebler/awesome-crypto-examples&type=Date)](https://star-history.com/#tiagosiebler/bybit-api&tiagosiebler/okx-api&tiagosiebler/binance&tiagosiebler/bitget-api&tiagosiebler/bitmart-api&tiagosiebler/gateio-api&tiagosiebler/kucoin-api&tiagosiebler/coinbase-api&tiagosiebler/orderbooks&tiagosiebler/accountstate&tiagosiebler/awesome-crypto-examples&Date)

<!-- template_star_history_end --><|MERGE_RESOLUTION|>--- conflicted
+++ resolved
@@ -23,9 +23,6 @@
 
 - Complete integration with all Bybit REST APIs & WebSockets, including the WebSocket API.
 - Actively maintained with a modern, promise-driven interface.
-<<<<<<< HEAD
-- Automatic support for HMAC & RSA authentication. 
-=======
 - Exclusive benefits with this Node.js, JavaScript & TypeScript SDK for Bybit:
   - Higher API rate limits with this SDK than the highest VIP tier!
     - All qualified API requests made with this SDK are automatically subject to significantly higher rate limits.
@@ -36,7 +33,7 @@
     - Place orders with a notional value as low as $1.
     - Lower than the default minimum notional order value $5.
     - *Note: the lower min notional requirement is an undocumented benefit that may end at any time.
->>>>>>> b3f0a953
+- Automatic support for HMAC & RSA authentication. 
 - TypeScript support (thorough type declarations for most API requests & responses, including WS API).
 - JavaScript support (TypeScript not required but definitely recommended).
 - Thorough & automatic end-to-end tests making real API calls & WebSocket connections, validating any changes before they reach npm.
