--- conflicted
+++ resolved
@@ -17,17 +17,12 @@
  * - Heartbeats/ping/pong/reconnects are all handled automatically.
  *    If a connection drops, the client will clean it up, respawn a fresh connection and resubscribe for you.
  */
-<<<<<<< HEAD
-const wsClient = new WebsocketClient({}, logger);
-=======
 const wsClient = new WebsocketClient(
   {
-    market: 'v5',
     // demoTrading: true,
   },
   logger,
 );
->>>>>>> 646fecce
 
 wsClient.on('update', (data) => {
   console.log('raw message received ', JSON.stringify(data));
