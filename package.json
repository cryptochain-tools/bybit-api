{
  "name": "bybit-api",
<<<<<<< HEAD
  "version": "4.0.0-beta.2",
=======
  "version": "3.10.30",
>>>>>>> 1fa53ba5
  "description": "Complete & robust Node.js SDK for Bybit's REST APIs and WebSockets, with TypeScript & strong end to end tests.",
  "main": "lib/index.js",
  "types": "lib/index.d.ts",
  "files": [
    "lib/*",
    "index.js"
  ],
  "scripts": {
    "test": "jest",
    "test:watch": "jest --watch",
    "clean": "rimraf lib dist",
    "build": "tsc --project tsconfig.build.json",
    "build:clean": "npm run clean && npm run build",
    "build:watch": "npm run clean && tsc --project tsconfig.build.json --watch",
    "pack": "webpack --config webpack/webpack.config.js",
    "prepublish": "npm run build:clean",
    "betapublish": "npm publish --tag beta"
  },
  "author": "Tiago Siebler (https://github.com/tiagosiebler)",
  "contributors": [
    "Stefan Aebischer <os@pixtron.ch> (https://pixtron.ch)"
  ],
  "dependencies": {
    "axios": "^1.7.9",
    "isomorphic-ws": "^4.0.1",
    "ws": "^7.4.0"
  },
  "devDependencies": {
    "@types/jest": "^29.5.11",
    "@types/node": "^22.10.7",
    "@typescript-eslint/eslint-plugin": "^7.1.0",
    "@typescript-eslint/parser": "^7.1.0",
    "eslint": "^8.29.0",
    "eslint-config-prettier": "^9.1.0",
    "eslint-plugin-prettier": "^5.1.3",
    "eslint-plugin-simple-import-sort": "^12.0.0",
    "jest": "^29.7.0",
    "ts-jest": "^29.1.2",
    "ts-node": "^10.9.2",
    "typescript": "^5.7.3"
  },
  "optionalDependencies": {
    "source-map-loader": "^2.0.0",
    "ts-loader": "^8.0.11",
    "webpack": "^5.4.0",
    "webpack-bundle-analyzer": "^4.1.0",
    "webpack-cli": "^4.2.0"
  },
  "keywords": [
    "bybit",
    "bybit api",
    "api",
    "websocket",
    "rest",
    "rest api",
    "inverse",
    "linear",
    "usdt",
    "trading bots",
    "nodejs",
    "node",
    "trading",
    "cryptocurrency",
    "bitcoin",
    "best"
  ],
  "funding": {
    "type": "individual",
    "url": "https://github.com/sponsors/tiagosiebler"
  },
  "license": "MIT",
  "repository": {
    "type": "git",
    "url": "https://github.com/tiagosiebler/bybit-api"
  },
  "bugs": {
    "url": "https://github.com/tiagosiebler/bybit-api/issues"
  },
  "homepage": "https://github.com/tiagosiebler/bybit-api#readme"
}<|MERGE_RESOLUTION|>--- conflicted
+++ resolved
@@ -1,10 +1,6 @@
 {
   "name": "bybit-api",
-<<<<<<< HEAD
-  "version": "4.0.0-beta.2",
-=======
-  "version": "3.10.30",
->>>>>>> 1fa53ba5
+  "version": "4.0.0-beta.3",
   "description": "Complete & robust Node.js SDK for Bybit's REST APIs and WebSockets, with TypeScript & strong end to end tests.",
   "main": "lib/index.js",
   "types": "lib/index.d.ts",
