{
  "name": "bybit-api",
<<<<<<< HEAD
  "version": "4.0.0-beta.3",
=======
  "version": "3.10.31",
>>>>>>> 646fecce
  "description": "Complete & robust Node.js SDK for Bybit's REST APIs and WebSockets, with TypeScript & strong end to end tests.",
  "main": "lib/index.js",
  "types": "lib/index.d.ts",
  "files": [
    "lib/*",
    "index.js"
  ],
  "scripts": {
    "test": "jest",
    "test:watch": "jest --watch",
    "clean": "rimraf lib dist",
    "build": "tsc --project tsconfig.build.json",
    "build:clean": "npm run clean && npm run build",
    "build:watch": "npm run clean && tsc --project tsconfig.build.json --watch",
    "pack": "webpack --config webpack/webpack.config.js",
    "prepublish": "npm run build:clean",
    "betapublish": "npm publish --tag beta"
  },
  "author": "Tiago Siebler (https://github.com/tiagosiebler)",
  "contributors": [
    "Stefan Aebischer <os@pixtron.ch> (https://pixtron.ch)"
  ],
  "dependencies": {
    "axios": "^1.7.9",
    "isomorphic-ws": "^4.0.1",
    "ws": "^7.4.0"
  },
  "devDependencies": {
    "@types/jest": "^29.5.11",
    "@types/node": "^22.10.7",
    "@typescript-eslint/eslint-plugin": "^7.1.0",
    "@typescript-eslint/parser": "^7.1.0",
    "eslint": "^8.29.0",
    "eslint-config-prettier": "^9.1.0",
    "eslint-plugin-prettier": "^5.1.3",
    "eslint-plugin-simple-import-sort": "^12.0.0",
    "jest": "^29.7.0",
    "ts-jest": "^29.1.2",
    "ts-node": "^10.9.2",
    "typescript": "^5.7.3"
  },
  "optionalDependencies": {
    "source-map-loader": "^2.0.0",
    "ts-loader": "^8.0.11",
    "webpack": "^5.4.0",
    "webpack-bundle-analyzer": "^4.1.0",
    "webpack-cli": "^4.2.0"
  },
  "keywords": [
    "bybit",
    "bybit api",
    "api",
    "websocket",
    "rest",
    "rest api",
    "inverse",
    "linear",
    "usdt",
    "trading bots",
    "nodejs",
    "node",
    "trading",
    "cryptocurrency",
    "bitcoin",
    "best"
  ],
  "funding": {
    "type": "individual",
    "url": "https://github.com/sponsors/tiagosiebler"
  },
  "license": "MIT",
  "repository": {
    "type": "git",
    "url": "https://github.com/tiagosiebler/bybit-api"
  },
  "bugs": {
    "url": "https://github.com/tiagosiebler/bybit-api/issues"
  },
  "homepage": "https://github.com/tiagosiebler/bybit-api#readme"
}<|MERGE_RESOLUTION|>--- conflicted
+++ resolved
@@ -1,10 +1,6 @@
 {
   "name": "bybit-api",
-<<<<<<< HEAD
-  "version": "4.0.0-beta.3",
-=======
-  "version": "3.10.31",
->>>>>>> 646fecce
+  "version": "4.0.0-beta.4",
   "description": "Complete & robust Node.js SDK for Bybit's REST APIs and WebSockets, with TypeScript & strong end to end tests.",
   "main": "lib/index.js",
   "types": "lib/index.d.ts",
